--- conflicted
+++ resolved
@@ -59,13 +59,8 @@
     def count(self):
         return self.__len__()
 
-<<<<<<< HEAD
-    def all(self):
+    def _all_query(self):
         cat_types = "|".join([rel for rel in self.target_map])
-=======
-    def _all_query(self):
-        cat_types = "|".join([camel_to_upper(c.__name__) for c in self.node_classes])
->>>>>>> f779d44d
         query = "START a=node({self}) MATCH (a)"
         query += _related(self.direction).format(self.relation_type)
         query += "(x)<-[r:{0}]-() WHERE r.__instance__! = true RETURN x, r".format(cat_types)
