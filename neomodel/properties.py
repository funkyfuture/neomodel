from .exception import RequiredProperty


class Property(object):
    def __init__(self, unique_index=False, index=False, required=False):
        self.required = required
        if unique_index and index:
            raise Exception("unique_index and index are mutually exclusive")
        self.unique_index = unique_index
        self.index = index

    def validate(self, value):
        if value == None and self.required:
            raise RequiredProperty()

    @property
    def is_indexed(self):
        return self.unique_index or self.index

    def validate(self, value):
        pass


class StringProperty(Property):
    def validate(self, value):
<<<<<<< HEAD
        super(StringProperty, self).validate(value)
=======
        if value is None and self.optional:
            return True
>>>>>>> 7a95597f
        if isinstance(value, (str, unicode)):
            return True
        else:
            raise TypeError("Object of type str expected got " + str(value))


class IntegerProperty(Property):
    def validate(self, value):
<<<<<<< HEAD
        super(IntegerProperty, self).validate(value)
=======
        if value is None and self.optional:
            return True
>>>>>>> 7a95597f
        if isinstance(value, (int, long)):
            return True
        else:
            raise TypeError("Object of type int or long expected")


class FloatProperty(Property):
    def validate(self, value):
<<<<<<< HEAD
        super(FloatProperty, self).validate(value)
=======
        if value is None and self.optional:
            return True
>>>>>>> 7a95597f
        if isinstance(value, (float)):
            return True
        else:
            raise TypeError("Object of type int or long expected")


class BoolProperty(Property):
    def validate(self, value):
<<<<<<< HEAD
        super(BoolProperty, self).validate(value)
        if isinstance(value, (int, long, bool)):
=======
        if value is None and self.optional:
            return True
        if isinstance(value, (int, long)):
>>>>>>> 7a95597f
            return True
        else:
            raise TypeError("Object of type int or long expected")<|MERGE_RESOLUTION|>--- conflicted
+++ resolved
@@ -10,26 +10,17 @@
         self.index = index
 
     def validate(self, value):
-        if value == None and self.required:
+        if value is None and self.required:
             raise RequiredProperty()
 
     @property
     def is_indexed(self):
         return self.unique_index or self.index
 
-    def validate(self, value):
-        pass
-
 
 class StringProperty(Property):
     def validate(self, value):
-<<<<<<< HEAD
-        super(StringProperty, self).validate(value)
-=======
-        if value is None and self.optional:
-            return True
->>>>>>> 7a95597f
-        if isinstance(value, (str, unicode)):
+        if value is None or isinstance(value, (str, unicode)):
             return True
         else:
             raise TypeError("Object of type str expected got " + str(value))
@@ -37,13 +28,8 @@
 
 class IntegerProperty(Property):
     def validate(self, value):
-<<<<<<< HEAD
         super(IntegerProperty, self).validate(value)
-=======
-        if value is None and self.optional:
-            return True
->>>>>>> 7a95597f
-        if isinstance(value, (int, long)):
+        if value is None or isinstance(value, (int, long)):
             return True
         else:
             raise TypeError("Object of type int or long expected")
@@ -51,13 +37,8 @@
 
 class FloatProperty(Property):
     def validate(self, value):
-<<<<<<< HEAD
         super(FloatProperty, self).validate(value)
-=======
-        if value is None and self.optional:
-            return True
->>>>>>> 7a95597f
-        if isinstance(value, (float)):
+        if value is None or isinstance(value, (float)):
             return True
         else:
             raise TypeError("Object of type int or long expected")
@@ -65,14 +46,8 @@
 
 class BoolProperty(Property):
     def validate(self, value):
-<<<<<<< HEAD
         super(BoolProperty, self).validate(value)
-        if isinstance(value, (int, long, bool)):
-=======
-        if value is None and self.optional:
-            return True
-        if isinstance(value, (int, long)):
->>>>>>> 7a95597f
+        if value is None or isinstance(value, (int, long, bool)):
             return True
         else:
             raise TypeError("Object of type int or long expected")